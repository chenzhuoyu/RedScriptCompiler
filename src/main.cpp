--- conflicted
+++ resolved
@@ -3,8 +3,7 @@
 
 int main()
 {
-<<<<<<< HEAD
-    Tokenizer tk(R"source(#!/usr/bin/env redscript
+    RedScript::Compiler::Tokenizer tk(R"source(#!/usr/bin/env redscript
 
 class Foo << Bar
     def __init__(self, a, b = 10, *c, **d)
@@ -23,11 +22,6 @@
 end
 
 )source");
-=======
-    RedScript::Compiler::Tokenizer tk(R"source(
-        a.x = 1
-    )source");
->>>>>>> 643126bc
 
     while (!tk.peekOrLine()->is<RedScript::Compiler::Token::Eof>())
         printf("%s\n", tk.nextOrLine()->toString().c_str());
